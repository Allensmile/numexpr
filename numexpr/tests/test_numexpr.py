--- conflicted
+++ resolved
@@ -73,11 +73,10 @@
                       ('add_ddd', 't3', 't3', 'c2[2.0]'),
                       ('prod_ddn', 'r0', 't3', 2)])
         # Check that full reductions work.
-<<<<<<< HEAD
         x = zeros(1e5)+.01   # checks issue #41
         assert_equal(evaluate("sum(x+2,axis=0)"), sum(x+2,axis=0))
         assert_equal(evaluate("prod(x,axis=0)"), prod(x,axis=0))
-=======
+
         x = arange(10.0)
         assert_equal(evaluate("sum(x**2+2,axis=0)"), sum(x**2+2,axis=0))
         assert_equal(evaluate("prod(x**2+2,axis=0)"), prod(x**2+2,axis=0))
@@ -89,7 +88,6 @@
         assert_equal(evaluate("sum(x**2+2,axis=0)"), sum(x**2+2,axis=0))
         assert_equal(evaluate("prod(x-1,axis=0)"), prod(x-1,axis=0))
 
->>>>>>> 6bd4bd01
         # Check that reductions along an axis work
         y = arange(9.0).reshape(3,3)
         assert_equal(evaluate("sum(y**2, axis=1)"), sum(y**2, axis=1))
